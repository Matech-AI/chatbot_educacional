--- conflicted
+++ resolved
@@ -23,7 +23,7 @@
 from langgraph.prebuilt import ToolNode, tools_condition
 from langgraph.checkpoint.memory import MemorySaver
 from auth.auth import User, get_current_user
-# Video processing removed - videos will be replaced by PDF files
+from video_processing.video_handler import get_video_handler
 
 # Set environment variables
 load_dotenv()
@@ -435,10 +435,6 @@
     try:
         # Get educational agent
         agent = get_educational_agent()
-<<<<<<< HEAD
-        # Video handler removed - videos will be replaced by PDF files
-=======
->>>>>>> 9d2eed61
 
         # Prepare learning preferences
         learning_preferences = {
@@ -454,37 +450,6 @@
             learning_preferences=learning_preferences
         )
 
-<<<<<<< HEAD
-        # Add RAG sources to the result
-        if agent.rag_handler and agent.rag_handler.vector_store:
-            retriever = agent.rag_handler.vector_store.as_retriever()
-            docs = retriever.invoke(request.content)
-            sources = []
-            for doc in docs:
-                sources.append({
-                    "title": doc.metadata.get("title", "Material de Estudo"),
-                    "source": doc.metadata.get("source", ""),
-                    "chunk": doc.page_content[:200] + "..." if len(doc.page_content) > 200 else doc.page_content,
-                    "page": doc.metadata.get("page")
-                })
-            result["sources"] = sources
-
-        # Search for relevant videos based on the topic
-        video_suggestions = []
-        try:
-            # Extract main topic from related topics or content
-            search_topic = request.current_topic or (
-                result["related_topics"][0] if result["related_topics"] else "")
-
-            if search_topic:
-                # Video files are no longer supported - they will be replaced by PDF files
-                # Video suggestions functionality has been removed
-                pass
-
-        except Exception as e:
-            logger.warning(f"⚠️ Error searching for video suggestions: {e}")
-=======
->>>>>>> 9d2eed61
 
         response_time = time.time() - start_time
         
@@ -504,14 +469,7 @@
             "video_suggestions": video_suggestions,
             "response_time": response_time
         }
-<<<<<<< HEAD
-
-        # Video suggestions functionality has been removed
-        # Videos will be replaced by PDF files with the same name
-
-=======
         
->>>>>>> 9d2eed61
         return EducationalChatResponse(**response_data)
 
     except Exception as e:
