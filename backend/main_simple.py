from fastapi import FastAPI, HTTPException, Depends, UploadFile, File, Form, Body, Request, BackgroundTasks, status
from fastapi.middleware.cors import CORSMiddleware
from fastapi.security import OAuth2PasswordBearer, OAuth2PasswordRequestForm
from fastapi.responses import FileResponse, StreamingResponse
from pydantic import BaseModel
from typing import List, Optional, Dict, Any
from pathlib import Path
import os
import json
import sys
import time
import hashlib
import shutil
import tempfile
import mimetypes
import logging
from datetime import datetime, timedelta
from collections import defaultdict
from dotenv import load_dotenv

from rag_handler import RAGHandler, ProcessingConfig
from drive_handler_recursive import RecursiveDriveHandler
from auth import (
    create_access_token,
    get_current_user,
    authenticate_user as auth_authenticate_user,
    User,
    Token
)
from drive_handler import DriveHandler

# Configure enhanced logging
logging.basicConfig(
    level=logging.INFO,
    format='%(asctime)s - %(name)s - %(levelname)s - %(message)s'
)
logger = logging.getLogger(__name__)

# Load environment variables
load_dotenv()

# Initialize FastAPI app
app = FastAPI(
    title="DNA da Força AI API",
    description="Sistema educacional com IA para treinamento físico - Versão Recursiva Completa",
    version="1.4.0"
)

# Configure CORS
app.add_middleware(
    CORSMiddleware,
    allow_origins=["*"],
    allow_credentials=True,
    allow_methods=["*"],
    allow_headers=["*"],
)

# Initialize handlers
rag_handler = None
drive_handler = RecursiveDriveHandler()
simple_drive_handler = DriveHandler()

# Global state for download tracking
download_progress = {}
active_downloads = {}

# OAuth2 scheme
oauth2_scheme = OAuth2PasswordBearer(tokenUrl="token")

logger.info("🚀 DNA da Força API v1.4.0 - Complete Recursive Drive Integration")

# ========================================
# MODELS
# ========================================

<<<<<<< HEAD

class Question(BaseModel):
    content: str


class Response(BaseModel):
    answer: str
    sources: List[dict]
    response_time: float
=======

class ChatRequest(BaseModel):
    message: str
    conversation_id: Optional[str] = None

class ChatResponse(BaseModel):
    response: str
    conversation_id: str
    sources: Optional[List[dict]] = None

class AssistantConfigModel(BaseModel):
    name: str
    description: str
    prompt: str
    model: str
    temperature: float
    chunkSize: int
    chunkOverlap: int
    retrievalSearchType: str
    embeddingModel: str

class IndexResponse(BaseModel):
    success: bool
    message: str
    details: Optional[List[str]] = None
>>>>>>> e28128c9


class MaterialUpload(BaseModel):
    title: str
    description: Optional[str] = None
    tags: List[str] = []


class DriveSync(BaseModel):
    folder_id: str
    api_key: Optional[str] = None
    download_files: bool = True


class DriveTest(BaseModel):
    folder_id: str
    api_key: Optional[str] = None


class RecursiveSync(BaseModel):
    folder_id: str
    api_key: Optional[str] = None
    credentials_json: Optional[str] = None


class SystemStatus(BaseModel):
    status: str
    version: str
    rag_initialized: bool
    drive_authenticated: bool
    materials_count: int
    backend_uptime: str


class ResetComponent(BaseModel):
    component: str
    confirm: bool = False

# ========================================
# USER MANAGEMENT
# ========================================


USERS_FILE = "users.json"


def load_users():
    """Load users from JSON file"""
    if not os.path.exists(USERS_FILE):
        users = [
            {"username": "admin", "password": "admin123", "role": "admin"},
            {"username": "instrutor", "password": "instrutor123", "role": "instructor"},
            {"username": "aluno", "password": "aluno123", "role": "student"}
        ]
        save_users(users)
        logger.info("👥 Created default users file")
        return users

    with open(USERS_FILE, "r") as f:
        users = json.load(f)
        logger.info(f"👥 Loaded {len(users)} users from file")
        return users


def save_users(users):
    """Save users to JSON file"""
    with open(USERS_FILE, "w") as f:
        json.dump(users, f, indent=2)
    logger.info(f"💾 Saved {len(users)} users to file")

# ========================================
# UTILITY FUNCTIONS
# ========================================


def get_file_type(filename: str) -> str:
    """Get file type from filename"""
    mime_type, _ = mimetypes.guess_type(filename)
    if mime_type:
        if mime_type.startswith('video/'):
            return 'video'
        elif mime_type == 'application/pdf':
            return 'pdf'
        elif mime_type in ['application/vnd.openxmlformats-officedocument.wordprocessingml.document', 'application/msword']:
            return 'docx'
        elif mime_type == 'text/plain':
            return 'txt'

    ext = Path(filename).suffix.lower()
    if ext in ['.mp4', '.avi', '.mov', '.webm']:
        return 'video'
    elif ext == '.pdf':
        return 'pdf'
    elif ext in ['.docx', '.doc']:
        return 'docx'
    elif ext == '.txt':
        return 'txt'
    else:
        return 'unknown'


def format_file_info(file_path: Path, uploaded_by: str = "system") -> dict:
    """Format file information for API response"""
    stat = file_path.stat()
    return {
        "id": file_path.name,
        "title": file_path.stem.replace('_', ' ').title(),
        "description": f"Material: {file_path.name}",
        "type": get_file_type(file_path.name),
        "path": f"/api/materials/{file_path.name}",
        "size": stat.st_size,
        "uploadedAt": datetime.fromtimestamp(stat.st_mtime).isoformat(),
        "uploadedBy": uploaded_by,
        "tags": []
    }


def calculate_file_hash(file_path: Path) -> str:
    """Calculate SHA256 hash of file"""
    hash_sha256 = hashlib.sha256()
    with open(file_path, "rb") as f:
        for chunk in iter(lambda: f.read(4096), b""):
            hash_sha256.update(chunk)
    return hash_sha256.hexdigest()


def analyze_duplicates(materials_dir: Path) -> Dict[str, Any]:
    """Analyze duplicate files in materials directory"""
    try:
        file_hashes = defaultdict(list)
        total_files = 0

        for file_path in materials_dir.rglob("*"):
            if file_path.is_file():
                total_files += 1
                try:
                    file_hash = calculate_file_hash(file_path)
                    file_hashes[file_hash].append({
                        "path": str(file_path.relative_to(materials_dir)),
                        "size": file_path.stat().st_size
                    })
                except Exception:
                    continue

        duplicate_groups = 0
        duplicate_files = 0
        wasted_space = 0

        for file_hash, file_list in file_hashes.items():
            if len(file_list) > 1:
                duplicate_groups += 1
                duplicate_files += len(file_list) - 1
                file_size = file_list[0]["size"]
                wasted_space += file_size * (len(file_list) - 1)

        return {
            "total_files_scanned": total_files,
            "unique_files": len(file_hashes),
            "duplicate_groups": duplicate_groups,
            "duplicate_files": duplicate_files,
            "wasted_space_bytes": wasted_space,
            "wasted_space_mb": round(wasted_space / (1024 * 1024), 2),
            "efficiency_percentage": round((1 - duplicate_files / total_files) * 100, 2) if total_files > 0 else 100
        }

    except Exception as e:
        logger.error(f"Error analyzing duplicates: {e}")
        return {"error": str(e)}


def format_bytes(bytes_value: int) -> str:
    """Format bytes to human readable format"""
    if bytes_value == 0:
        return "0 B"

    units = ["B", "KB", "MB", "GB", "TB"]
    unit_index = 0
    size = float(bytes_value)

    while size >= 1024.0 and unit_index < len(units) - 1:
        size /= 1024.0
        unit_index += 1

    return f"{size:.1f} {units[unit_index]}"

# ========================================
# AUTHENTICATION ENDPOINTS
# ========================================


@app.post("/token", response_model=Token)
async def login(form_data: OAuth2PasswordRequestForm = Depends()):
    """User login endpoint"""
    logger.info(f"🔐 Login attempt for: {form_data.username}")

    user = auth_authenticate_user(form_data.username, form_data.password)
    if not user:
        logger.warning(f"❌ Failed login attempt for: {form_data.username}")
        raise HTTPException(
            status_code=401,
            detail="Incorrect username or password",
            headers={"WWW-Authenticate": "Bearer"},
        )

    access_token = create_access_token(
        data={"sub": user.username, "role": user.role}
    )

    logger.info(f"✅ Login successful for: {form_data.username}")
    return {"access_token": access_token, "token_type": "bearer"}


@app.post("/change-password")
async def change_password(
    request: Request,
    data: dict = None,
    current_user: User = Depends(get_current_user)
):
    """Change user password"""
    if data is None:
        data = await request.json()

    current_password = data.get("current_password")
    new_password = data.get("new_password")

    logger.info(f"🔑 Password change request for: {current_user.username}")

    if not current_password or not new_password:
        raise HTTPException(status_code=400, detail="Missing required fields")

    users = load_users()
    for user in users:
        if user["username"] == current_user.username:
            if user["password"] != current_password:
                logger.warning(
                    f"❌ Incorrect current password for: {current_user.username}")
                raise HTTPException(
                    status_code=401, detail="Current password is incorrect")

            user["password"] = new_password
            save_users(users)
            logger.info(
                f"✅ Password changed successfully for: {current_user.username}")
            return {"status": "success", "message": "Password changed successfully"}

    raise HTTPException(status_code=404, detail="User not found")

# ========================================
# SYSTEM ENDPOINTS
# ========================================


@app.get("/")
def root():
    """Root endpoint"""
    return {
        "message": "🚀 DNA da Força API v1.4 - Complete Recursive Drive Integration",
        "status": "ok",
        "version": "1.4.0",
        "features": [
            "auth", "chat", "upload", "materials",
            "recursive_drive_sync", "maintenance",
            "analytics", "health_monitoring"
        ]
    }


@app.get("/health")
def health():
    """Health check endpoint"""
    materials_count = len(list(Path("data/materials").rglob("*"))
                          ) if Path("data/materials").exists() else 0

    status = {
        "status": "ok",
        "version": "1.4.0",
        "rag_initialized": rag_handler is not None,
        "drive_authenticated": drive_handler.service is not None,
        "materials_count": materials_count,
        "backend_uptime": "online",
        "timestamp": datetime.now().isoformat(),
        "active_downloads": len(active_downloads),
        "total_download_sessions": len(download_progress)
    }

    return status


@app.get("/status")
async def get_status():
    """Get detailed system status"""
    materials_dir = Path("data/materials")
    chromadb_dir = Path(".chromadb")

    return {
        "backend": "online",
        "database": "simulated" if not rag_handler else "active",
        "ai_enabled": rag_handler is not None,
        "materials_count": len(list(materials_dir.rglob("*")) if materials_dir.exists() else []),
        "materials_directory_exists": materials_dir.exists(),
        "chromadb_exists": chromadb_dir.exists(),
        "drive_handler_initialized": drive_handler is not None,
        "drive_authenticated": drive_handler.service is not None if drive_handler else False,
        "uptime": "Running",
        "version": "1.4.0",
        "timestamp": datetime.now().isoformat(),
        "message": "Sistema funcionando com funcionalidades recursivas completas."
    }

# ========================================
# INITIALIZATION ENDPOINTS
# ========================================


@app.post("/initialize")
async def initialize_system(
    api_key: str = Form(...),
    drive_folder_id: Optional[str] = Form(None),
    drive_api_key: Optional[str] = Form(None),
    credentials_json: Optional[UploadFile] = File(None),
    current_user: User = Depends(get_current_user)
):
    """Initialize the system with API keys and optional Drive materials"""
    global rag_handler, drive_handler

    logger.info(f"🚀 System initialization started by: {current_user.username}")
    logger.info(f"🔑 OpenAI API Key provided: {len(api_key) > 0}")
    logger.info(f"📁 Drive folder ID: {drive_folder_id}")
    logger.info(
        f"🔐 Drive API Key provided: {len(drive_api_key) > 0 if drive_api_key else False}")
    logger.info(f"📄 Credentials file uploaded: {credentials_json is not None}")

    try:
        messages = []

        # Initialize RAG handler
        logger.info("🤖 Initializing RAG handler...")
        rag_config = ProcessingConfig()
        rag_handler = RAGHandler(api_key=api_key, config=rag_config)
        messages.append("✓ Initialized RAG handler")
        logger.info("✅ RAG handler initialized successfully")

        # Process Drive materials if provided
        if drive_folder_id:
            logger.info(f"📂 Processing Drive folder: {drive_folder_id}")
            try:
                # Authenticate with Drive
                if credentials_json:
                    logger.info("💾 Saving uploaded credentials file...")
                    creds_path = Path("credentials.json")
                    content = await credentials_json.read()
                    creds_path.write_bytes(content)
                    logger.info(f"✅ Credentials saved to: {creds_path}")

                    auth_success = drive_handler.authenticate(str(creds_path))
                else:
                    logger.info("🔑 Attempting authentication with API key...")
                    auth_success = drive_handler.authenticate(
                        api_key=drive_api_key)

                if auth_success:
                    messages.append("✓ Authenticated with Google Drive")
                    logger.info("✅ Google Drive authentication successful")

                    # Test folder access first
                    logger.info("🧪 Testing folder access...")
                    try:
                        # Use the get_folder_structure method to test access
                        structure = drive_handler.get_folder_structure(
                            drive_folder_id)

                        if structure and 'files' in structure:
                            total_files = len(structure['files'])
                            logger.info(
                                f"✅ Folder accessible: {structure.get('name', 'Unknown')} ({total_files} files)")
                            messages.append(
                                f"✓ Folder accessible: {structure.get('name', 'Unknown')} ({total_files} files)")

                            # Process folder recursively
                            logger.info(
                                "📥 Starting recursive download process...")
                            result = drive_handler.download_drive_recursive(
                                drive_folder_id)

                            if result['status'] == 'success':
                                downloaded_count = result['statistics']['downloaded_files']
                                logger.info(
                                    f"🎉 Successfully downloaded {downloaded_count} files")
                                messages.append(
                                    f"✓ Downloaded {downloaded_count} files recursively")
                            else:
                                error_msg = result.get(
                                    'error', 'Unknown error')
                                logger.error(
                                    f"❌ Recursive download failed: {error_msg}")
                                messages.append(
                                    f"❌ Download failed: {error_msg}")
                        else:
                            logger.warning(
                                "⚠️ Folder appears to be empty or inaccessible")
                            messages.append(
                                "⚠️ Folder appears to be empty or inaccessible")
                    except Exception as access_error:
                        logger.error(f"❌ Cannot access folder: {access_error}")
                        messages.append(
                            f"❌ Cannot access folder: {str(access_error)}")
                else:
                    logger.error("❌ Google Drive authentication failed")
                    messages.append(
                        "⚠️ Could not authenticate with Google Drive")

                # Cleanup temporary files
                logger.info("🧹 Cleaning up temporary files...")
                drive_handler.cleanup_temp_files()

            except Exception as e:
                logger.error(f"❌ Drive sync error: {str(e)}")
                messages.append(f"⚠️ Drive sync error: {str(e)}")

        # Process materials and initialize RAG
        try:
            logger.info("🧠 Starting RAG processing and initialization...")
            success, rag_messages = rag_handler.process_and_initialize(
                "data/materials")
            messages.extend(rag_messages)

            if success:
                logger.info(
                    "✅ RAG processing and initialization completed successfully")
            else:
                logger.error("❌ RAG processing failed")

        except Exception as e:
            logger.error(f"❌ RAG initialization error: {str(e)}")
            messages.append(f"⚠️ RAG initialization error: {str(e)}")
            success = False

        logger.info("🏁 System initialization completed")
        return {"status": "success", "messages": messages}

    except Exception as e:
        logger.error(f"❌ System initialization failed: {str(e)}")
        raise HTTPException(status_code=500, detail=str(e))

# ========================================
# CHAT ENDPOINTS
# ========================================

<<<<<<< HEAD

@app.post("/chat", response_model=Response)
async def chat(question: Question):
    """Simplified chat endpoint"""
    logger.info(f"💬 Chat request: {question.content[:50]}...")

    if not rag_handler:
        simulated_answer = f"Sistema não inicializado. Esta é uma resposta simulada para: '{question.content}'. Configure uma chave OpenAI válida para funcionalidades completas."
        return Response(
            answer=simulated_answer,
            sources=[{"title": "Sistema de Teste",
                      "source": "backend/main_simple.py", "page": 1, "relevance": 0.9}],
            response_time=0.1
=======
@app.post("/chat", response_model=ChatResponse)
async def chat(request: ChatRequest):
    """Simplified chat endpoint"""
    logger.info(f"💬 Chat request: {request.message[:50]}...")
    
    if not rag_handler:
        simulated_answer = f"Sistema não inicializado. Esta é uma resposta simulada para: '{request.message}'. Configure uma chave OpenAI válida para funcionalidades completas."
        return ChatResponse(
            response=simulated_answer,
            conversation_id=request.conversation_id or "simulated-conversation",
            sources=[{"title": "Sistema de Teste", "source": "backend/main_simple.py", "page": 1, "relevance": 0.9}]
>>>>>>> e28128c9
        )

    try:
        response_data = rag_handler.generate_response(request.message)
        logger.info(f"✅ Chat response generated (time: {response_data.get('response_time', 0):.2f}s)")
        return ChatResponse(
            response=response_data["answer"],
            conversation_id=request.conversation_id or "default-conversation",
            sources=response_data.get("sources", [])
        )
    except Exception as e:
        logger.error(f"❌ Chat error: {str(e)}")
        raise HTTPException(status_code=500, detail=str(e))

<<<<<<< HEAD

@app.post("/chat-auth", response_model=Response)
async def chat_auth(question: Question, current_user: User = Depends(get_current_user)):
    """Process a chat question with authentication"""
    logger.info(
        f"💬 Chat request from {current_user.username}: {question.content[:50]}...")
=======
@app.post("/chat-auth", response_model=ChatResponse)
async def chat_auth(request: ChatRequest, current_user: User = Depends(get_current_user)):
    """Process a chat question with authentication"""
    logger.info(f"💬 Chat request from {current_user.username}: {request.message[:50]}...")
>>>>>>> e28128c9

    if not rag_handler:
        logger.error("❌ RAG handler not initialized")
        raise HTTPException(status_code=400, detail="System not initialized")

    try:
<<<<<<< HEAD
        response = rag_handler.generate_response(question.content)
        logger.info(
            f"✅ Chat response generated (time: {response.get('response_time', 0):.2f}s)")
        return response
=======
        response_data = rag_handler.generate_response(request.message)
        logger.info(f"✅ Chat response generated (time: {response_data.get('response_time', 0):.2f}s)")
        return ChatResponse(
            response=response_data["answer"],
            conversation_id=request.conversation_id or "default-conversation",
            sources=response_data.get("sources", [])
        )
>>>>>>> e28128c9
    except Exception as e:
        logger.error(f"❌ Chat error: {str(e)}")
        raise HTTPException(status_code=500, detail=str(e))

# ========================================
# ASSISTANT ENDPOINTS
# ========================================

@app.get("/assistant/config", response_model=AssistantConfigModel)
async def get_assistant_config(current_user: User = Depends(get_current_user)):
    """
    Retrieves the current assistant configuration.
    """
    if not rag_handler:
        raise HTTPException(status_code=503, detail="RAG system not initialized")

    current_config = rag_handler.config
    return AssistantConfigModel(
        name="Assistente de Treino",  # Name and description can be customized
        description="Configuração atual do assistente de treino",
        prompt="Prompt atual",  # The prompt is not stored in the config object
        model=current_config.model_name,
        temperature=current_config.temperature,
        chunkSize=current_config.chunk_size,
        chunkOverlap=current_config.chunk_overlap,
        retrievalSearchType="mmr",  # This is not part of the backend config
        embeddingModel=current_config.embedding_model,
    )


@app.post("/assistant/config", response_model=AssistantConfigModel)
async def update_assistant_config(
    config: AssistantConfigModel, current_user: User = Depends(get_current_user)
):
    """
    Updates the assistant's configuration.
    """
    if current_user.role not in ["admin", "instructor"]:
        raise HTTPException(
            status_code=status.HTTP_403_FORBIDDEN,
            detail="Only admins and instructors can update the configuration",
        )

    if not rag_handler:
        raise HTTPException(status_code=503, detail="RAG system not initialized")

    try:
        new_config = ProcessingConfig(
            chunk_size=config.chunkSize,
            chunk_overlap=config.chunkOverlap,
            model_name=config.model,
            embedding_model=config.embeddingModel,
            temperature=config.temperature,
        )
        rag_handler.update_config(new_config)
        return config
    except Exception as e:
        raise HTTPException(status_code=500, detail=f"Failed to update config: {e}")

# ========================================
# RECURSIVE DRIVE ENDPOINTS
# ========================================


@app.post("/drive/sync-recursive")
async def sync_drive_recursive(
    data: RecursiveSync,
    background_tasks: BackgroundTasks,
    current_user: User = Depends(get_current_user)
):
    """Start recursive Google Drive sync"""
    if current_user.role not in ["admin", "instructor"]:
        raise HTTPException(status_code=403, detail="Not authorized")

    logger.info(f"🔄 Recursive sync requested by: {current_user.username}")
    logger.info(f"📁 Folder ID: {data.folder_id}")

    try:
        # Authenticate with Drive
        auth_success = drive_handler.authenticate(api_key=data.api_key)
        if not auth_success:
            raise HTTPException(
                status_code=400, detail="Could not authenticate with Google Drive")

        # Start background download
        download_id = f"download_{int(time.time())}"
        download_progress[download_id] = {
            "status": "starting",
            "progress": 0,
            "total_files": 0,
            "downloaded_files": 0,
            "current_file": "",
            "started_at": datetime.now().isoformat(),
            "folder_id": data.folder_id
        }

        def run_recursive_download():
            try:
                download_progress[download_id]["status"] = "analyzing"
                result = drive_handler.download_drive_recursive(data.folder_id)

                if result["status"] == "success":
                    download_progress[download_id].update({
                        "status": "completed",
                        "progress": 100,
                        "total_files": result["statistics"]["total_files"],
                        "downloaded_files": result["statistics"]["downloaded_files"],
                        "completed_at": datetime.now().isoformat(),
                        "result": result
                    })
                else:
                    download_progress[download_id].update({
                        "status": "error",
                        "error": result.get("error", "Unknown error"),
                        "completed_at": datetime.now().isoformat()
                    })
            except Exception as e:
                download_progress[download_id].update({
                    "status": "error",
                    "error": str(e),
                    "completed_at": datetime.now().isoformat()
                })

        background_tasks.add_task(run_recursive_download)
        active_downloads[download_id] = True

        return {
            "status": "started",
            "download_id": download_id,
            "message": "Recursive download started in background"
        }

    except Exception as e:
        logger.error(f"❌ Recursive sync error: {str(e)}")
        raise HTTPException(status_code=500, detail=str(e))


@app.get("/drive/analyze-folder")
async def analyze_folder(
    folder_id: str,
    api_key: Optional[str] = None,
    current_user: User = Depends(get_current_user)
):
    """Analyze folder structure without downloading"""
    logger.info(f"🔍 Folder analysis requested: {folder_id}")

    try:
        auth_success = drive_handler.authenticate(api_key=api_key)
        if not auth_success:
            raise HTTPException(
                status_code=400, detail="Authentication failed")

        structure = drive_handler.get_folder_structure(folder_id)
        stats = drive_handler.download_stats

        return {
            "status": "success",
            "folder_structure": structure,
            "statistics": stats,
            "analyzed_at": datetime.now().isoformat()
        }

    except Exception as e:
        logger.error(f"❌ Folder analysis error: {str(e)}")
        raise HTTPException(status_code=500, detail=str(e))


@app.get("/drive/download-progress")
async def get_download_progress(
    download_id: Optional[str] = None,
    current_user: User = Depends(get_current_user)
):
    """Get download progress status"""
    if download_id:
        if download_id not in download_progress:
            raise HTTPException(status_code=404, detail="Download not found")
        return download_progress[download_id]

    return {
        "active_downloads": list(active_downloads.keys()),
        "download_progress": download_progress
    }


@app.post("/drive/cancel-download")
async def cancel_download(
    download_id: str,
    current_user: User = Depends(get_current_user)
):
    """Cancel active download"""
    if current_user.role not in ["admin", "instructor"]:
        raise HTTPException(status_code=403, detail="Not authorized")

    if download_id not in active_downloads:
        raise HTTPException(status_code=404, detail="Download not found")

    # Mark as cancelled
    if download_id in download_progress:
        download_progress[download_id]["status"] = "cancelled"
        download_progress[download_id]["cancelled_at"] = datetime.now(
        ).isoformat()

    # Remove from active downloads
    active_downloads.pop(download_id, None)

    return {"status": "cancelled", "download_id": download_id}


@app.get("/drive/folder-stats")
async def get_folder_stats(current_user: User = Depends(get_current_user)):
    """Get detailed folder statistics"""
    try:
        stats = drive_handler.get_download_stats()

        # Enhanced stats with folder structure analysis
        materials_dir = Path("data/materials")
        if materials_dir.exists():
            folder_structure = {}

            for item in materials_dir.rglob("*"):
                if item.is_dir():
                    rel_path = str(item.relative_to(materials_dir))
                    files_in_folder = [
                        f for f in item.iterdir() if f.is_file()]

                    folder_structure[rel_path] = {
                        "file_count": len(files_in_folder),
                        "total_size": sum(f.stat().st_size for f in files_in_folder),
                        "files": [{"name": f.name, "size": f.stat().st_size, "type": f.suffix[1:] or "unknown"} for f in files_in_folder[:10]]
                    }

            stats["folder_structure"] = folder_structure

        return stats

    except Exception as e:
        logger.error(f"❌ Error getting folder stats: {str(e)}")
        raise HTTPException(status_code=500, detail=str(e))


@app.get("/drive-stats-detailed")
async def get_drive_stats_detailed(current_user: User = Depends(get_current_user)):
    """Get detailed Drive statistics with folder structure"""
    logger.info(
        f"📊 Detailed drive stats requested by: {current_user.username}")

    try:
        # Get basic stats from drive handler
        basic_stats = drive_handler.get_download_stats()

        # Build detailed folder structure
        materials_dir = Path("data/materials")
        folder_structure = {}

        if materials_dir.exists():
            # Process root folder
            root_files = [f for f in materials_dir.iterdir() if f.is_file()]
            if root_files:
                folder_structure["root"] = {
                    "file_count": len(root_files),
                    "total_size": sum(f.stat().st_size for f in root_files),
                    "files": [
                        {
                            "name": f.name,
                            "size": f.stat().st_size,
                            "type": f.suffix[1:] or "unknown",
                            "modified": datetime.fromtimestamp(f.stat().st_mtime).isoformat()
                        }
                        for f in root_files
                    ]
                }

            # Process subdirectories
            for item in materials_dir.rglob("*"):
                if item.is_dir():
                    rel_path = str(item.relative_to(materials_dir))
                    if rel_path and rel_path != ".":  # Skip root
                        files_in_folder = [
                            f for f in item.iterdir() if f.is_file()]

                        if files_in_folder:  # Only include folders with files
                            folder_structure[rel_path] = {
                                "file_count": len(files_in_folder),
                                "total_size": sum(f.stat().st_size for f in files_in_folder),
                                "files": [
                                    {
                                        "name": f.name,
                                        "size": f.stat().st_size,
                                        "type": f.suffix[1:] or "unknown",
                                        "modified": datetime.fromtimestamp(f.stat().st_mtime).isoformat()
                                    }
                                    for f in files_in_folder
                                ]
                            }

        # Enhanced stats
        enhanced_stats = {
            **basic_stats,
            "folder_structure": folder_structure,
            "drive_authenticated": drive_handler.service is not None,
            "authentication_method": (
                "API Key" if drive_handler.api_key else
                "OAuth2" if drive_handler.service else
                "None"
            ),
            "recursive_handler_available": True,
            "processed_files_info": {
                "unique_files": len(drive_handler.processed_files) if hasattr(drive_handler, 'processed_files') else 0,
                "hash_tracked_files": len(drive_handler.file_hashes) if hasattr(drive_handler, 'file_hashes') else 0
            },
            "timestamp": datetime.now().isoformat()
        }

        logger.info(
            f"📊 Detailed stats generated with {len(folder_structure)} folders")
        return enhanced_stats

    except Exception as e:
        logger.error(f"❌ Error getting detailed drive stats: {str(e)}")
        raise HTTPException(status_code=500, detail=str(e))


@app.get("/drive/test-connection")
async def test_drive_connection(
    api_key: Optional[str] = None,
    current_user: User = Depends(get_current_user)
):
    """Test Google Drive connection without performing operations"""
    logger.info(f"🧪 Drive connection test by: {current_user.username}")

    try:
        # Test authentication
        auth_success = drive_handler.authenticate(api_key=api_key)

        if auth_success:
            # Try a minimal operation to verify connection
            try:
                # Test with a simple about() call if possible
                if hasattr(drive_handler, 'service') and drive_handler.service:
                    about_info = drive_handler.service.about().get(
                        fields="user,storageQuota").execute()
                    user_email = about_info.get('user', {}).get(
                        'emailAddress', 'Unknown')

                    logger.info(f"Authenticated as: {user_email}")

                    return {
                        "connected": True,
                        "user_email": user_email,
                        "authentication_method": "API Key" if drive_handler.api_key else "OAuth2",
                        "service_available": True,
                        "storage_info": about_info.get('storageQuota', {}),
                        "tested_at": datetime.now().isoformat()
                    }
                else:
                    return {
                        "connected": True,
                        "authentication_method": "Public Access",
                        "service_available": True,
                        "note": "Limited access - may only work with public files",
                        "tested_at": datetime.now().isoformat()
                    }

            except Exception as test_error:
                logger.warning(f"⚠️ Connection test warning: {test_error}")
                return {
                    "connected": True,
                    "authentication_method": "API Key" if drive_handler.api_key else "OAuth2",
                    "service_available": True,
                    "warning": str(test_error),
                    "note": "Authentication successful but limited API access",
                    "tested_at": datetime.now().isoformat()
                }
        else:
            return {
                "connected": False,
                "error": "Authentication failed",
                "tested_at": datetime.now().isoformat()
            }

    except Exception as e:
        logger.error(f"❌ Drive connection test error: {str(e)}")
        return {
            "connected": False,
            "error": str(e),
            "tested_at": datetime.now().isoformat()
        }


@app.post("/drive/clear-cache")
async def clear_drive_cache(current_user: User = Depends(get_current_user)):
    """Clear drive handler cache and reset state"""
    if current_user.role != "admin":
        raise HTTPException(status_code=403, detail="Admin access required")

    logger.info(f"🧹 Drive cache clear requested by: {current_user.username}")

    try:
        # Reset drive handler state
        if hasattr(drive_handler, 'processed_files'):
            drive_handler.processed_files.clear()
        if hasattr(drive_handler, 'file_hashes'):
            drive_handler.file_hashes.clear()

        # Reset download progress
        global download_progress, active_downloads
        download_progress.clear()
        active_downloads.clear()

        # Clean up temporary files
        drive_handler.cleanup_temp_files()

        return {
            "status": "success",
            "message": "Drive cache and state cleared",
            "cleared_at": datetime.now().isoformat()
        }

    except Exception as e:
        logger.error(f"❌ Error clearing drive cache: {str(e)}")
        raise HTTPException(status_code=500, detail=str(e))

# ========================================
# LEGACY DRIVE ENDPOINTS (for backward compatibility)
# ========================================


@app.post("/test-drive-folder")
async def test_drive_folder(
    data: DriveTest,
    current_user: User = Depends(get_current_user)
):
    """Test access to a Google Drive folder (legacy endpoint)"""
    logger.info(
        f"🧪 Legacy drive folder test requested by: {current_user.username}")

    try:
        auth_success = drive_handler.authenticate(api_key=data.api_key)
        if not auth_success:
            return {"accessible": False, "error": "Authentication failed"}

        # Use the new analyze_folder functionality
        structure = drive_handler.get_folder_structure(data.folder_id)

        if structure and 'files' in structure:
            return {
                "accessible": True,
                "folder_name": structure.get('name', 'Unknown'),
                "file_count": len(structure['files']),
                "total_folders": len(structure.get('subfolders', {})),
                "public": True,  # Assume public if accessible
                "method": "recursive_handler"
            }
        else:
            return {
                "accessible": False,
                "error": "Folder not found or empty"
            }

    except Exception as e:
        logger.error(f"❌ Legacy drive folder test error: {str(e)}")
        return {"accessible": False, "error": str(e)}


@app.post("/sync-drive")
async def sync_drive(
    data: DriveSync,
    current_user: User = Depends(get_current_user)
):
    """Sync materials from Google Drive (legacy endpoint)"""
    logger.info(f"🔄 Legacy drive sync requested by: {current_user.username}")

    if current_user.role not in ["admin", "instructor"]:
        raise HTTPException(status_code=403, detail="Not authorized")

    try:
        # Use recursive sync for better results
        recursive_data = RecursiveSync(
            folder_id=data.folder_id,
            api_key=data.api_key
        )

        # Authenticate with Drive
        auth_success = drive_handler.authenticate(api_key=data.api_key)
        if not auth_success:
            raise HTTPException(
                status_code=400, detail="Could not authenticate with Google Drive")

        # Perform recursive download
        result = drive_handler.download_drive_recursive(data.folder_id)

        if result['status'] == 'success':
            stats = drive_handler.get_download_stats()
            return {
                "status": "success",
                "message": f"Processed {result['statistics']['downloaded_files']} files from Google Drive",
                "files": result.get('processed_files', []),
                "statistics": result['statistics'],
                "folder_info": {
                    "accessible": True,
                    "folder_name": result.get('folder_structure', {}).get('name', 'Unknown'),
                    "file_count": result['statistics']['total_files']
                }
            }
        else:
            raise HTTPException(
                status_code=500, detail=result.get('error', 'Unknown error'))

    except HTTPException:
        raise
    except Exception as e:
        logger.error(f"❌ Legacy drive sync error: {str(e)}")
        raise HTTPException(
            status_code=500, detail=f"Drive sync error: {str(e)}")


@app.get("/drive-stats")
async def get_drive_stats(current_user: User = Depends(get_current_user)):
    """Get Drive statistics (legacy endpoint)"""
    logger.info(f"📊 Legacy drive stats requested by: {current_user.username}")

    try:
        stats = drive_handler.get_download_stats()

        # Add additional information for legacy compatibility
        enhanced_stats = {
            **stats,
            "drive_authenticated": drive_handler.service is not None,
            "authentication_method": "API Key" if drive_handler.api_key else "OAuth2" if drive_handler.service else "None",
            "timestamp": datetime.now().isoformat()
        }

        logger.info(
            f"📊 Legacy stats retrieved: {enhanced_stats['total_files']} files, {enhanced_stats['total_size']} bytes")
        return enhanced_stats

    except Exception as e:
        logger.error(f"❌ Error getting legacy drive stats: {str(e)}")
        raise HTTPException(status_code=500, detail=str(e))

# ========================================
# MAINTENANCE ENDPOINTS
# ========================================

<<<<<<< HEAD
=======
@app.post("/index", response_model=IndexResponse)
async def index_documents(current_user: User = Depends(get_current_user)):
    """
    Scans the 'data/materials' directory, processes all documents,
    and adds them to the ChromaDB 'materials' collection.
    This is a full re-indexing operation.
    """
    if current_user.role != "admin":
        raise HTTPException(status_code=status.HTTP_403_FORBIDDEN, detail="Only admins can index documents")

    # The directory containing the documents to be indexed
    docs_dir = "data/materials"

    # Get the absolute path for file system operations
    backend_dir = os.path.dirname(os.path.abspath(__file__))
    absolute_docs_dir = os.path.join(backend_dir, docs_dir)

    if not os.path.isdir(absolute_docs_dir):
        raise HTTPException(
            status_code=404,
            detail=f"Materials directory not found at {absolute_docs_dir}"
        )

    try:
        # Reset handler state before processing to ensure a clean index
        rag_handler.reset()
        
        # Process documents and initialize the chain
        success, messages = rag_handler.process_and_initialize(absolute_docs_dir)
        
        if success:
            return IndexResponse(
                success=True,
                message=f"Documents from '{docs_dir}' indexed successfully.",
                details=messages
            )
        else:
            # Handle the case where no documents are found as a success
            if messages and "No documents found" in messages[0]:
                 return IndexResponse(
                    success=True,
                    message=f"No documents found in '{docs_dir}' to index.",
                    details=messages
                )
            return IndexResponse(
                success=False,
                message=f"Failed to index documents from '{docs_dir}'.",
                details=messages
            )
    except Exception as e:
        # In a real app, you'd want to log this exception
        raise HTTPException(
            status_code=500,
            detail=f"An unexpected error occurred during indexing: {str(e)}"
        )
>>>>>>> e28128c9

@app.post("/maintenance/cleanup-duplicates")
async def cleanup_duplicate_files(current_user: User = Depends(get_current_user)):
    """Remove duplicate files based on content hash"""
    if current_user.role != "admin":
        raise HTTPException(status_code=403, detail="Admin access required")

    logger.info(f"🧹 Cleanup duplicates requested by: {current_user.username}")

    try:
        materials_dir = Path("data/materials")
        if not materials_dir.exists():
            return {"status": "success", "message": "No materials directory found", "removed_files": 0}

        file_hashes = defaultdict(list)
        total_files = 0

        for file_path in materials_dir.rglob("*"):
            if file_path.is_file():
                total_files += 1
                try:
                    file_hash = calculate_file_hash(file_path)
                    file_hashes[file_hash].append(file_path)
                except Exception as e:
                    logger.warning(f"Could not hash file {file_path}: {e}")

        removed_files = 0
        duplicate_groups = 0
        saved_space = 0

        for file_hash, file_paths in file_hashes.items():
            if len(file_paths) > 1:
                duplicate_groups += 1
                for duplicate_file in file_paths[1:]:
                    try:
                        file_size = duplicate_file.stat().st_size
                        duplicate_file.unlink()
                        removed_files += 1
                        saved_space += file_size
                        logger.info(f"🗑️ Removed duplicate: {duplicate_file}")
                    except Exception as e:
                        logger.error(
                            f"Error removing duplicate {duplicate_file}: {e}")

        return {
            "status": "success",
            "message": f"Cleanup completed",
            "statistics": {
                "total_files_scanned": total_files,
                "duplicate_groups_found": duplicate_groups,
                "files_removed": removed_files,
                "space_saved_bytes": saved_space,
                "space_saved_mb": round(saved_space / (1024 * 1024), 2)
            }
        }

    except Exception as e:
        logger.error(f"❌ Error during cleanup: {str(e)}")
        raise HTTPException(status_code=500, detail=f"Cleanup error: {str(e)}")


@app.post("/maintenance/cleanup-empty-folders")
async def cleanup_empty_folders(current_user: User = Depends(get_current_user)):
    """Remove empty folders"""
    if current_user.role != "admin":
        raise HTTPException(status_code=403, detail="Admin access required")

    try:
        materials_dir = Path("data/materials")
        if not materials_dir.exists():
            return {"status": "success", "message": "No materials directory found", "removed_folders": 0}

        removed_folders = 0

        for folder_path in sorted(materials_dir.rglob("*"), key=lambda p: len(p.parts), reverse=True):
            if folder_path.is_dir() and folder_path != materials_dir:
                try:
                    if not any(folder_path.iterdir()):
                        folder_path.rmdir()
                        removed_folders += 1
                        logger.info(f"🗑️ Removed empty folder: {folder_path}")
                except Exception as e:
                    logger.warning(
                        f"Could not remove folder {folder_path}: {e}")

        return {
            "status": "success",
            "message": f"Empty folder cleanup completed",
            "removed_folders": removed_folders
        }

    except Exception as e:
        logger.error(f"❌ Error during folder cleanup: {str(e)}")
        raise HTTPException(
            status_code=500, detail=f"Folder cleanup error: {str(e)}")


@app.post("/maintenance/optimize-storage")
async def optimize_storage(current_user: User = Depends(get_current_user)):
    """Run comprehensive storage optimization"""
    if current_user.role != "admin":
        raise HTTPException(status_code=403, detail="Admin access required")

    logger.info(
        f"⚡ Storage optimization requested by: {current_user.username}")

    try:
        results = {
            "duplicate_cleanup": None,
            "empty_folder_cleanup": None,
            "total_space_saved": 0,
            "optimization_time": 0
        }

        start_time = time.time()

        # Run duplicate cleanup
        try:
            duplicate_response = await cleanup_duplicate_files(current_user)
            results["duplicate_cleanup"] = duplicate_response
            if "statistics" in duplicate_response:
                results["total_space_saved"] += duplicate_response["statistics"]["space_saved_bytes"]
        except Exception as e:
            results["duplicate_cleanup"] = {"error": str(e)}

        # Run empty folder cleanup
        try:
            folder_response = await cleanup_empty_folders(current_user)
            results["empty_folder_cleanup"] = folder_response
        except Exception as e:
            results["empty_folder_cleanup"] = {"error": str(e)}

        results["optimization_time"] = round(time.time() - start_time, 2)
        results["total_space_saved_mb"] = round(
            results["total_space_saved"] / (1024 * 1024), 2)

        return {
            "status": "success",
            "message": "Storage optimization completed",
            "results": results
        }

    except Exception as e:
        logger.error(f"❌ Error during storage optimization: {str(e)}")
        raise HTTPException(
            status_code=500, detail=f"Storage optimization error: {str(e)}")


@app.post("/maintenance/reset-materials")
async def reset_materials_directory(current_user: User = Depends(get_current_user)):
    """Completely reset the materials directory"""
    if current_user.role != "admin":
        raise HTTPException(status_code=403, detail="Admin access required")

    logger.info(f"🔄 Materials reset requested by: {current_user.username}")

    try:
        materials_dir = Path("data/materials")

        if materials_dir.exists():
            file_count = len(
                [f for f in materials_dir.rglob("*") if f.is_file()])
            folder_count = len(
                [f for f in materials_dir.rglob("*") if f.is_dir()])

            shutil.rmtree(materials_dir)
            logger.info(
                f"🗑️ Removed materials directory with {file_count} files and {folder_count} folders")
        else:
            file_count = 0
            folder_count = 0

        materials_dir.mkdir(parents=True, exist_ok=True)
        logger.info("📁 Created new empty materials directory")

        return {
            "status": "success",
            "message": "Materials directory reset completed",
            "removed_files": file_count,
            "removed_folders": folder_count
        }

    except Exception as e:
        logger.error(f"❌ Error during materials reset: {str(e)}")
        raise HTTPException(
            status_code=500, detail=f"Materials reset error: {str(e)}")


@app.post("/maintenance/reset-chromadb")
async def reset_chromadb(current_user: User = Depends(get_current_user)):
    """Reset ChromaDB vector database"""
    if current_user.role != "admin":
        raise HTTPException(status_code=403, detail="Admin access required")

    logger.info(f"🗄️ ChromaDB reset requested by: {current_user.username}")

    try:
        global rag_handler

        if rag_handler:
            rag_handler.reset()
            logger.info("🔄 RAG handler reset")

        chromadb_dir = Path(".chromadb")
        if chromadb_dir.exists():
            shutil.rmtree(chromadb_dir)
            logger.info("🗑️ Removed ChromaDB directory")

        rag_handler = None

        return {
            "status": "success",
            "message": "ChromaDB reset completed",
            "note": "You will need to reinitialize the system to use chat functionality"
        }

    except Exception as e:
        logger.error(f"❌ Error during ChromaDB reset: {str(e)}")
        raise HTTPException(
            status_code=500, detail=f"ChromaDB reset error: {str(e)}")


@app.post("/maintenance/reset-component")
async def reset_component(
    data: ResetComponent,
    current_user: User = Depends(get_current_user)
):
    """Reset specific system component"""
    if current_user.role != "admin":
        raise HTTPException(status_code=403, detail="Admin access required")

    logger.info(
        f"🔄 Component reset requested by: {current_user.username} - Component: {data.component}")

    if not data.confirm:
        raise HTTPException(status_code=400, detail="Confirmation required")

    try:
        if data.component == "materials":
            return await reset_materials_directory(current_user)
        elif data.component == "chromadb":
            return await reset_chromadb(current_user)
        elif data.component == "drive_cache":
            return await clear_drive_cache(current_user)
        elif data.component == "downloads":
            global download_progress, active_downloads
            download_progress.clear()
            active_downloads.clear()
            return {
                "status": "success",
                "message": "Download history cleared",
                "component": "downloads"
            }
        else:
            raise HTTPException(
                status_code=400, detail=f"Unknown component: {data.component}")

    except HTTPException:
        raise
    except Exception as e:
        logger.error(f"❌ Error resetting component {data.component}: {str(e)}")
        raise HTTPException(
            status_code=500, detail=f"Component reset error: {str(e)}")


@app.get("/maintenance/system-report")
async def generate_system_report(current_user: User = Depends(get_current_user)):
    """Generate comprehensive system report"""
    if current_user.role not in ["admin", "instructor"]:
        raise HTTPException(status_code=403, detail="Not authorized")

    logger.info(f"📊 System report requested by: {current_user.username}")

    try:
        report = {
            "timestamp": datetime.now().isoformat(),
            "generated_by": current_user.username,
            "system_info": {
                "version": "1.4.0",
                "python_version": f"{sys.version_info.major}.{sys.version_info.minor}.{sys.version_info.micro}",
                "platform": os.name
            },
            "directories": {},
            "drive_status": {},
            "rag_status": {},
            "file_analysis": {},
            "recommendations": []
        }

        # Directory analysis
        materials_dir = Path("data/materials")
        chromadb_dir = Path(".chromadb")

        if materials_dir.exists():
            all_files = list(materials_dir.rglob("*"))
            files = [f for f in all_files if f.is_file()]
            folders = [f for f in all_files if f.is_dir()]

            total_size = sum(f.stat().st_size for f in files)

            file_types = defaultdict(int)
            for file in files:
                ext = file.suffix.lower() or 'no_extension'
                file_types[ext] += 1

            size_ranges = {
                "< 1MB": 0,
                "1MB - 10MB": 0,
                "10MB - 100MB": 0,
                "> 100MB": 0
            }

            for file in files:
                size = file.stat().st_size
                if size < 1024 * 1024:
                    size_ranges["< 1MB"] += 1
                elif size < 10 * 1024 * 1024:
                    size_ranges["1MB - 10MB"] += 1
                elif size < 100 * 1024 * 1024:
                    size_ranges["10MB - 100MB"] += 1
                else:
                    size_ranges["> 100MB"] += 1

            report["directories"]["materials"] = {
                "exists": True,
                "total_files": len(files),
                "total_folders": len(folders),
                "total_size_bytes": total_size,
                "total_size_mb": round(total_size / (1024 * 1024), 2),
                "file_types": dict(file_types),
                "size_distribution": size_ranges
            }
        else:
            report["directories"]["materials"] = {"exists": False}

        report["directories"]["chromadb"] = {
            "exists": chromadb_dir.exists(),
            "size_bytes": sum(f.stat().st_size for f in chromadb_dir.rglob("*") if f.is_file()) if chromadb_dir.exists() else 0
        }

        # Drive status
        report["drive_status"] = {
            "handler_initialized": drive_handler is not None,
            "service_available": drive_handler.service is not None if drive_handler else False,
            "authentication_method": "API Key" if (drive_handler and drive_handler.api_key) else "OAuth2" if (drive_handler and drive_handler.service) else "None",
            "processed_files_count": len(drive_handler.processed_files) if drive_handler and hasattr(drive_handler, 'processed_files') else 0,
            "unique_hashes_count": len(drive_handler.file_hashes) if drive_handler and hasattr(drive_handler, 'file_hashes') else 0
        }

        # RAG status
        report["rag_status"] = {
            "initialized": rag_handler is not None,
            "stats": rag_handler.get_system_stats() if rag_handler else {}
        }

        # Duplicate analysis
        if materials_dir.exists():
            duplicate_analysis = analyze_duplicates(materials_dir)
            report["file_analysis"]["duplicates"] = duplicate_analysis

        # Generate recommendations
        recommendations = []

        if not report["drive_status"]["service_available"]:
            recommendations.append(
                "Configure Google Drive authentication for sync functionality")

        if not report["rag_status"]["initialized"]:
            recommendations.append(
                "Initialize RAG system for chat functionality")

        if report["directories"]["materials"]["exists"]:
            if report["file_analysis"].get("duplicates", {}).get("duplicate_groups", 0) > 0:
                recommendations.append(
                    "Run duplicate cleanup to save storage space")

            if report["directories"]["materials"]["total_files"] == 0:
                recommendations.append(
                    "Sync materials from Google Drive or upload files manually")

        report["recommendations"] = recommendations

        return report

    except Exception as e:
        logger.error(f"❌ Error generating system report: {str(e)}")
        raise HTTPException(
            status_code=500, detail=f"Report generation error: {str(e)}")


@app.get("/maintenance/health-check")
async def health_check(current_user: User = Depends(get_current_user)):
    """Comprehensive health check"""
    logger.info(f"🏥 Health check requested by: {current_user.username}")

    try:
        checks = {
            "materials_directory": False,
            "chromadb": False,
            "drive_handler": False,
            "rag_handler": False,
            "download_system": False
        }

        issues = []

        # Check materials directory
        materials_dir = Path("data/materials")
        if materials_dir.exists() and materials_dir.is_dir():
            checks["materials_directory"] = True
        else:
            issues.append("Materials directory does not exist")

        # Check ChromaDB
        chromadb_dir = Path(".chromadb")
        if chromadb_dir.exists():
            checks["chromadb"] = True
        else:
            issues.append("ChromaDB directory not found")

        # Check drive handler
        if drive_handler and hasattr(drive_handler, 'service'):
            checks["drive_handler"] = True
        else:
            issues.append("Drive handler not properly initialized")

        # Check RAG handler
        if rag_handler:
            checks["rag_handler"] = True
        else:
            issues.append("RAG handler not initialized")

        # Check download system
        checks["download_system"] = True  # Always available

        overall_health = all(checks.values())

        return {
            "healthy": overall_health,
            "checks": checks,
            "issues": issues,
            "active_downloads": len(active_downloads),
            "total_download_sessions": len(download_progress),
            "timestamp": datetime.now().isoformat()
        }

    except Exception as e:
        logger.error(f"❌ Error in health check: {str(e)}")
        return {
            "healthy": False,
            "error": str(e),
            "timestamp": datetime.now().isoformat()
        }

# ========================================
# ANALYTICS ENDPOINTS
# ========================================


@app.get("/analytics/folder-structure")
async def get_folder_structure_analysis(current_user: User = Depends(get_current_user)):
    """Get detailed folder structure analysis"""
    try:
        materials_dir = Path("data/materials")
        if not materials_dir.exists():
            return {"structure": {}, "total_folders": 0, "total_files": 0}

        structure = {}
        total_folders = 0
        total_files = 0

        for item in materials_dir.rglob("*"):
            if item.is_dir():
                total_folders += 1
                rel_path = str(item.relative_to(materials_dir)) or "root"
                files_in_folder = [f for f in item.iterdir() if f.is_file()]

                structure[rel_path] = {
                    "file_count": len(files_in_folder),
                    "total_size": sum(f.stat().st_size for f in files_in_folder),
                    "files": [
                        {
                            "name": f.name,
                            "size": f.stat().st_size,
                            "type": f.suffix[1:] or "unknown",
                            "modified": datetime.fromtimestamp(f.stat().st_mtime).isoformat()
                        }
                        for f in files_in_folder
                    ]
                }
            elif item.is_file():
                total_files += 1

        return {
            "structure": structure,
            "total_folders": total_folders,
            "total_files": total_files,
            "analyzed_at": datetime.now().isoformat()
        }

    except Exception as e:
        logger.error(f"❌ Error in folder structure analysis: {str(e)}")
        raise HTTPException(status_code=500, detail=str(e))


@app.get("/analytics/file-distribution")
async def get_file_distribution_analysis(current_user: User = Depends(get_current_user)):
    """Get file type and size distribution analysis"""
    try:
        materials_dir = Path("data/materials")
        if not materials_dir.exists():
            return {"file_types": {}, "size_distribution": {}, "total_files": 0}

        file_types = defaultdict(lambda: {"count": 0, "total_size": 0})
        size_distribution = {
            "< 1MB": 0,
            "1MB - 10MB": 0,
            "10MB - 100MB": 0,
            "> 100MB": 0
        }

        total_files = 0
        total_size = 0

        for file_path in materials_dir.rglob("*"):
            if file_path.is_file():
                total_files += 1
                file_size = file_path.stat().st_size
                total_size += file_size

                # File type analysis
                ext = file_path.suffix.lower() or 'no_extension'
                file_types[ext]["count"] += 1
                file_types[ext]["total_size"] += file_size

                # Size distribution
                if file_size < 1024 * 1024:
                    size_distribution["< 1MB"] += 1
                elif file_size < 10 * 1024 * 1024:
                    size_distribution["1MB - 10MB"] += 1
                elif file_size < 100 * 1024 * 1024:
                    size_distribution["10MB - 100MB"] += 1
                else:
                    size_distribution["> 100MB"] += 1

        return {
            "file_types": dict(file_types),
            "size_distribution": size_distribution,
            "total_files": total_files,
            "total_size": total_size,
            "total_size_mb": round(total_size / (1024 * 1024), 2),
            "analyzed_at": datetime.now().isoformat()
        }

    except Exception as e:
        logger.error(f"❌ Error in file distribution analysis: {str(e)}")
        raise HTTPException(status_code=500, detail=str(e))


@app.get("/analytics/storage-efficiency")
async def get_storage_efficiency_analysis(current_user: User = Depends(get_current_user)):
    """Get storage efficiency analysis including duplicates"""
    try:
        materials_dir = Path("data/materials")
        if not materials_dir.exists():
            return {"efficiency": 100, "duplicates": {}, "recommendations": []}

        duplicate_analysis = analyze_duplicates(materials_dir)

        recommendations = []
        if duplicate_analysis.get("duplicate_files", 0) > 0:
            recommendations.append(
                f"Remove {duplicate_analysis['duplicate_files']} duplicate files to save {duplicate_analysis['wasted_space_mb']} MB")

        if duplicate_analysis.get("efficiency_percentage", 100) < 90:
            recommendations.append("Consider running storage optimization")

        return {
            "efficiency": duplicate_analysis.get("efficiency_percentage", 100),
            "duplicates": duplicate_analysis,
            "recommendations": recommendations,
            "analyzed_at": datetime.now().isoformat()
        }

    except Exception as e:
        logger.error(f"❌ Error in storage efficiency analysis: {str(e)}")
        raise HTTPException(status_code=500, detail=str(e))


@app.get("/analytics/download-report")
async def get_download_report(current_user: User = Depends(get_current_user)):
    """Get download activity report"""
    try:
        # Combine download progress and completed downloads
        recent_downloads = []

        for download_id, progress in download_progress.items():
            recent_downloads.append({
                "download_id": download_id,
                "folder_id": progress.get("folder_id", "unknown"),
                "status": progress.get("status", "unknown"),
                "started_at": progress.get("started_at"),
                "completed_at": progress.get("completed_at"),
                "total_files": progress.get("total_files", 0),
                "downloaded_files": progress.get("downloaded_files", 0),
                "progress": progress.get("progress", 0)
            })

        # Sort by start time
        recent_downloads.sort(key=lambda x: x.get(
            "started_at", ""), reverse=True)

        # Summary statistics
        total_downloads = len(recent_downloads)
        completed_downloads = len(
            [d for d in recent_downloads if d["status"] == "completed"])
        failed_downloads = len(
            [d for d in recent_downloads if d["status"] == "error"])

        return {
            "summary": {
                "total_downloads": total_downloads,
                "completed_downloads": completed_downloads,
                "failed_downloads": failed_downloads,
                "success_rate": round((completed_downloads / total_downloads * 100), 2) if total_downloads > 0 else 0
            },
            "recent_downloads": recent_downloads[:20],  # Last 20 downloads
            "generated_at": datetime.now().isoformat()
        }

    except Exception as e:
        logger.error(f"❌ Error generating download report: {str(e)}")
        raise HTTPException(status_code=500, detail=str(e))

# ========================================
# MATERIALS ENDPOINTS
# ========================================


@app.get("/materials")
async def list_materials(current_user: User = Depends(get_current_user)):
    """List all available materials"""
    logger.info(f"📚 Materials list requested by: {current_user.username}")

    materials_dir = Path("data/materials")
    materials_dir.mkdir(parents=True, exist_ok=True)

    materials = []

    for file_path in materials_dir.rglob("*"):
        if file_path.is_file():
            materials.append(format_file_info(file_path, "user"))

    logger.info(f"📚 Returning {len(materials)} materials")
    return materials


@app.post("/materials/upload")
async def upload_material(
    file: UploadFile = File(...),
    description: str = Form(""),
    tags: str = Form(""),
    current_user: User = Depends(get_current_user)
):
    """Upload a new material"""
    if current_user.role not in ["admin", "instructor"]:
        raise HTTPException(status_code=403, detail="Not authorized")

    logger.info(f"📤 File upload by {current_user.username}: {file.filename}")

    allowed_extensions = {'.pdf', '.docx', '.txt',
                          '.mp4', '.avi', '.mov', '.pptx', '.webm'}
    file_ext = Path(file.filename).suffix.lower()

    if file_ext not in allowed_extensions:
        raise HTTPException(
            status_code=400,
            detail=f"File type not allowed. Supported: {', '.join(allowed_extensions)}"
        )

    materials_dir = Path("data/materials")
    materials_dir.mkdir(parents=True, exist_ok=True)

    file_path = materials_dir / file.filename
    counter = 1
    original_path = file_path

    while file_path.exists():
        stem = original_path.stem
        suffix = original_path.suffix
        file_path = materials_dir / f"{stem}_{counter}{suffix}"
        counter += 1

    try:
        content = await file.read()
        max_size = 50 * 1024 * 1024  # 50MB

        if len(content) > max_size:
            raise HTTPException(
                status_code=400, detail="File too large (max 50MB)")

        with file_path.open("wb") as f:
            f.write(content)

        logger.info(f"✅ File uploaded successfully: {file_path}")

        return {
            "status": "success",
            "message": "Upload successful",
            "filename": file_path.name,
            "size": len(content),
            "uploaded_by": current_user.username
        }

    except Exception as e:
        logger.error(f"❌ Upload error: {str(e)}")
        raise HTTPException(status_code=500, detail=f"Upload error: {str(e)}")


@app.get("/materials/{filename}")
async def download_material(filename: str, current_user: User = Depends(get_current_user)):
    """Download a material file"""
    # Handle nested file paths
    file_path = Path("data/materials") / filename

    if not file_path.exists() or not file_path.is_file():
        # Try to find file recursively
        materials_dir = Path("data/materials")
        found_files = list(materials_dir.rglob(filename))

        if found_files:
            file_path = found_files[0]
        else:
            raise HTTPException(status_code=404, detail="File not found")

    logger.info(f"📥 File download by {current_user.username}: {filename}")

    return FileResponse(
        path=str(file_path),
        filename=filename,
        media_type='application/octet-stream'
    )


@app.delete("/materials/{filename}")
async def delete_material(filename: str, current_user: User = Depends(get_current_user)):
    """Delete a material file"""
    if current_user.role not in ["admin", "instructor"]:
        raise HTTPException(status_code=403, detail="Not authorized")

    # Handle nested file paths
    file_path = Path("data/materials") / filename

    if not file_path.exists() or not file_path.is_file():
        # Try to find file recursively
        materials_dir = Path("data/materials")
        found_files = list(materials_dir.rglob(filename))

        if found_files:
            file_path = found_files[0]
        else:
            raise HTTPException(status_code=404, detail="File not found")

    try:
        file_path.unlink()
        logger.info(f"🗑️ File deleted by {current_user.username}: {filename}")
        return {"status": "success", "message": f"File deleted: {filename}"}
    except Exception as e:
        logger.error(f"❌ Delete error: {str(e)}")
        raise HTTPException(status_code=500, detail=f"Delete error: {str(e)}")

# ========================================
# DEBUG ENDPOINTS
# ========================================


@app.get("/debug/drive")
async def debug_drive(current_user: User = Depends(get_current_user)):
    """Debug endpoint for Drive handler status"""
    if current_user.role != "admin":
        raise HTTPException(status_code=403, detail="Admin access required")

    debug_info = {
        "drive_handler": {
            "service_initialized": drive_handler.service is not None,
            "api_key_set": drive_handler.api_key is not None,
            "materials_dir": str(drive_handler.materials_dir),
            "materials_dir_exists": drive_handler.materials_dir.exists(),
            "scopes": drive_handler.scopes,
            "processed_files_count": len(drive_handler.processed_files) if hasattr(drive_handler, 'processed_files') else 0,
            "file_hashes_count": len(drive_handler.file_hashes) if hasattr(drive_handler, 'file_hashes') else 0
        },
        "environment": {
            "google_drive_api_key": bool(os.getenv('GOOGLE_DRIVE_API_KEY')),
            "credentials_file_exists": os.path.exists('credentials.json'),
            "token_file_exists": os.path.exists('token.json')
        },
        "download_system": {
            "active_downloads": len(active_downloads),
            "download_progress_sessions": len(download_progress),
            "active_download_ids": list(active_downloads.keys()),
            "recent_downloads": list(download_progress.keys())[-5:]
        },
        "materials_directory": drive_handler.get_download_stats()
    }

    logger.info(f"🔍 Debug info requested by: {current_user.username}")
    return debug_info


@app.post("/sync-drive-simple")
async def sync_drive_simple(
    data: DriveSync,
    current_user: User = Depends(get_current_user)
):
    """Sync only files from the specified Google Drive folder (non-recursive)"""
    logger.info(f"🔄 Simple drive sync requested by: {current_user.username}")

    if current_user.role not in ["admin", "instructor"]:
        raise HTTPException(status_code=403, detail="Not authorized")

    try:
        # Autentica com o handler simples
        auth_success = simple_drive_handler.authenticate(api_key=data.api_key)
        if not auth_success:
            raise HTTPException(
                status_code=400, detail="Could not authenticate with Google Drive")

        # Baixa apenas os arquivos da pasta (não recursivo)
        processed_files = simple_drive_handler.process_folder(
            data.folder_id, download_all=True)

        stats = simple_drive_handler.get_download_stats()
        return {
            "status": "success",
            "message": f"Processed {len(processed_files)} files from Google Drive (non-recursive)",
            "files": processed_files,
            "statistics": stats,
            "folder_info": {
                "accessible": True,
                "folder_id": data.folder_id,
                "file_count": len(processed_files)
            }
        }
    except HTTPException:
        raise
    except Exception as e:
        logger.error(f"❌ Simple drive sync error: {str(e)}")
        raise HTTPException(
            status_code=500, detail=f"Drive sync error: {str(e)}")

# ========================================
# STARTUP EVENT
# ========================================


@app.on_event("startup")
async def startup_event():
    """Initialize application on startup"""
    logger.info(
        "🚀 DNA da Força Backend v1.4 - Complete Recursive Drive Integration Starting...")

    # Create necessary directories
    Path("data/materials").mkdir(parents=True, exist_ok=True)
    logger.info("📁 Materials directory created/verified")

    # Log environment info
    logger.info(f"📊 Environment check:")
    logger.info(
        f"  - Google Drive API Key: {'✅' if os.getenv('GOOGLE_DRIVE_API_KEY') else '❌'}")
    logger.info(
        f"  - Credentials file: {'✅' if os.path.exists('credentials.json') else '❌'}")
    logger.info(
        f"  - Materials directory: {Path('data/materials').absolute()}")

    logger.info("✅ Sistema pronto com funcionalidades recursivas completas!")

if __name__ == "__main__":
    import uvicorn
    logger.info(
        "🚀 DNA da Força Backend v1.4 - Complete Recursive Drive Integration")
    uvicorn.run(app, host="0.0.0.0", port=8000, log_level="info")<|MERGE_RESOLUTION|>--- conflicted
+++ resolved
@@ -73,17 +73,6 @@
 # MODELS
 # ========================================
 
-<<<<<<< HEAD
-
-class Question(BaseModel):
-    content: str
-
-
-class Response(BaseModel):
-    answer: str
-    sources: List[dict]
-    response_time: float
-=======
 
 class ChatRequest(BaseModel):
     message: str
@@ -109,7 +98,6 @@
     success: bool
     message: str
     details: Optional[List[str]] = None
->>>>>>> e28128c9
 
 
 class MaterialUpload(BaseModel):
@@ -558,21 +546,6 @@
 # CHAT ENDPOINTS
 # ========================================
 
-<<<<<<< HEAD
-
-@app.post("/chat", response_model=Response)
-async def chat(question: Question):
-    """Simplified chat endpoint"""
-    logger.info(f"💬 Chat request: {question.content[:50]}...")
-
-    if not rag_handler:
-        simulated_answer = f"Sistema não inicializado. Esta é uma resposta simulada para: '{question.content}'. Configure uma chave OpenAI válida para funcionalidades completas."
-        return Response(
-            answer=simulated_answer,
-            sources=[{"title": "Sistema de Teste",
-                      "source": "backend/main_simple.py", "page": 1, "relevance": 0.9}],
-            response_time=0.1
-=======
 @app.post("/chat", response_model=ChatResponse)
 async def chat(request: ChatRequest):
     """Simplified chat endpoint"""
@@ -584,7 +557,6 @@
             response=simulated_answer,
             conversation_id=request.conversation_id or "simulated-conversation",
             sources=[{"title": "Sistema de Teste", "source": "backend/main_simple.py", "page": 1, "relevance": 0.9}]
->>>>>>> e28128c9
         )
 
     try:
@@ -599,31 +571,16 @@
         logger.error(f"❌ Chat error: {str(e)}")
         raise HTTPException(status_code=500, detail=str(e))
 
-<<<<<<< HEAD
-
-@app.post("/chat-auth", response_model=Response)
-async def chat_auth(question: Question, current_user: User = Depends(get_current_user)):
-    """Process a chat question with authentication"""
-    logger.info(
-        f"💬 Chat request from {current_user.username}: {question.content[:50]}...")
-=======
 @app.post("/chat-auth", response_model=ChatResponse)
 async def chat_auth(request: ChatRequest, current_user: User = Depends(get_current_user)):
     """Process a chat question with authentication"""
     logger.info(f"💬 Chat request from {current_user.username}: {request.message[:50]}...")
->>>>>>> e28128c9
 
     if not rag_handler:
         logger.error("❌ RAG handler not initialized")
         raise HTTPException(status_code=400, detail="System not initialized")
 
     try:
-<<<<<<< HEAD
-        response = rag_handler.generate_response(question.content)
-        logger.info(
-            f"✅ Chat response generated (time: {response.get('response_time', 0):.2f}s)")
-        return response
-=======
         response_data = rag_handler.generate_response(request.message)
         logger.info(f"✅ Chat response generated (time: {response_data.get('response_time', 0):.2f}s)")
         return ChatResponse(
@@ -631,7 +588,6 @@
             conversation_id=request.conversation_id or "default-conversation",
             sources=response_data.get("sources", [])
         )
->>>>>>> e28128c9
     except Exception as e:
         logger.error(f"❌ Chat error: {str(e)}")
         raise HTTPException(status_code=500, detail=str(e))
@@ -1176,8 +1132,6 @@
 # MAINTENANCE ENDPOINTS
 # ========================================
 
-<<<<<<< HEAD
-=======
 @app.post("/index", response_model=IndexResponse)
 async def index_documents(current_user: User = Depends(get_current_user)):
     """
@@ -1233,7 +1187,6 @@
             status_code=500,
             detail=f"An unexpected error occurred during indexing: {str(e)}"
         )
->>>>>>> e28128c9
 
 @app.post("/maintenance/cleanup-duplicates")
 async def cleanup_duplicate_files(current_user: User = Depends(get_current_user)):
